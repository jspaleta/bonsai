<%= provide(:title, "#{t('nouns.extension').pluralize.titleize} Directory") %>
<%= provide(:description, "Browse and search Sensu #{t('nouns.extension').pluralize}. Learn how to use and create #{t('nouns.extension').pluralize} for configuring your infrastructure.") %>
<%= provide(:cta) do %>
  <h1 class="directory_title">Bonsai, the Sensu asset hub.</h1>
  <span>Discover and <%= link_to "share", new_extension_path %> assets for all your monitoring needs.</span>
<% end %>

<div class="page">
  <div class="extensions-features bottom-space standard-typography">

    <div class="medium-12 columns share-cta-container block_container">
      <div class='tags-container'>
        <ul>
          <% @top_tags.each do |t| %>
            <li><%= link_to t.name.titlecase, extensions_path(q: t.name) %></li>
          <% end %>
        </ul>
      </div>

<<<<<<< HEAD
      <br/>

      <% if @top_collections.present? %>
        <header>Collections</header>
        <div class='categories-container'>
          <ul>
            <% @top_collections.each do |collection| %>
              <li><%= link_to collection.title, extensions_collections_path %></li>
            <% end %>
          </ul>
        </div>
      <% end %>
    </div>

=======
>>>>>>> cbcde2a3
    <div class="medium-12 columns share-cta-container block_container">
      <header>Most downloaded</header>
      <div class="featured-extension">
        <%= render "featured", extensions: @most_downloaded_extensions %>
      </div>
    </div>

    <div class="medium-12 columns share-cta-container block_container">
      <header>Recently updated</header>
      <div class="featured-extension">
        <%= render "featured", extensions: @recently_updated_extensions %>
      </div>
    </div>

        <div class="small-12 columns share-cta-container block_container view_all">
          <%= link_to "View All Assets".html_safe, extensions_path, class: 'button secondary radius' %>
        </div>

  </div>

  <div class="share-cta standard-typography">
    <div class="medium-12 columns learn_about_assets block_container">
      <div class="small-3 columns tree_graphic">
        <%= image_tag 'bonsai-tree.svg', class: 'filter-primary-blue' %>
      </div>
      <div class="small-9 columns share-cta-header end">
        <h3>Learn about Sensu assets</h3>

        <h4>What is an asset?</h4>
        <p>Assets are shareable, reusable packages that make it easy to deploy Sensu plugins. You can use assets to provide the plugins, libraries, and runtimes you need to automate your monitoring workflows. Log in with your GitHub account to <a href="https://bonsai.sensu.io/new" rel="nofollow">share your assets</a> on Bonsai.</p>
      </div>
      <div class="small-12 columns">


        <h4>Tiers</h4>
        <ul>
          <li><a href="https://bonsai.sensu.io/assets?tiers%5B%5D=1" rel="nofollow">Community</a> - Open-source assets shared by the Sensu Community. Collaborate, share, and star your favorites with Bonsai.</li>
          <li><a href="https://bonsai.sensu.io/assets?tiers%5B%5D=2" rel="nofollow">Supported</a> - Open-source assets supported by Sensu Inc., including supported <a href="https://bonsai.sensu.io/assets/sensu/sensu-slack-handler" rel="nofollow">Slack</a>, <a href="https://bonsai.sensu.io/assets/sensu/sensu-pagerduty-handler" rel="nofollow">PagerDuty</a>, and <a href="https://bonsai.sensu.io/assets/sensu/sensu-influxdb-handler" rel="nofollow">InfluxDB</a> handlers.</li>
          <li><a href="https://bonsai.sensu.io/assets?tiers%5B%5D=4" rel="nofollow">Enterprise</a> - Hosted assets unlocked with a Sensu enterprise license. See the <a href="https://docs.sensu.io/sensu-go/latest/getting-started/enterprise" rel="nofollow">Sensu docs</a> for more information about managing your Sensu license.</li>
        </ul>
        <h4>Resources</h4>
        <ul>
          <li><a href="https://docs.sensu.io/sensu-go/latest/guides/install-check-executables-with-assets" rel="nofollow">Deploying Sensu plugins with Bonsai</a></li>
          <li><a href="https://docs.sensu.io/sensu-go/latest/reference/assets#sharing-an-asset-on-bonsai" rel="nofollow">Sharing an asset on Bonsai</a></li>
        </ul>
      </div>
    </div>
  </div>
</div>


<|MERGE_RESOLUTION|>--- conflicted
+++ resolved
@@ -16,24 +16,8 @@
           <% end %>
         </ul>
       </div>
-
-<<<<<<< HEAD
-      <br/>
-
-      <% if @top_collections.present? %>
-        <header>Collections</header>
-        <div class='categories-container'>
-          <ul>
-            <% @top_collections.each do |collection| %>
-              <li><%= link_to collection.title, extensions_collections_path %></li>
-            <% end %>
-          </ul>
-        </div>
-      <% end %>
     </div>
 
-=======
->>>>>>> cbcde2a3
     <div class="medium-12 columns share-cta-container block_container">
       <header>Most downloaded</header>
       <div class="featured-extension">
