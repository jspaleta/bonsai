class SyncExtensionContentsAtVersionsWorker < ApplicationWorker
<<<<<<< HEAD
  
=======
  include MarkdownHelper

  def logger
    if Rails.env.production?
      @logger ||= Logger.new(STDOUT)
    else 
      @logger ||= Logger.new("log/scan.log")
    end
  end

>>>>>>> f03e89f9
  def perform(extension_id, tags, compatible_platforms = [], release_infos_by_tag = {})

    @extension = Extension.find_by(id: extension_id)
    raise RuntimeError.new("#{I18n.t('nouns.extension')} ID: #{extension_id.inspect} not found.") unless @extension

<<<<<<< HEAD
    # puts "PERFORMING #{@extension.name}: #{tags.join(', ')}"
=======
    #puts "PERFORMING #{@extension.name}: #{tags.join(', ')}"
>>>>>>> f03e89f9
    logger.info("PERFORMING: #{@extension.inspect}, #{tags.inspect}, #{compatible_platforms.inspect}")

    @errored_tags = []

    @extension.with_lock do
      @tags = tags
      @tag = @tags.shift
      @compatible_platforms = compatible_platforms
      @release_infos_by_tag = release_infos_by_tag
      @run = CmdAtPath.new(@extension.repo_path)

      if semver?
        release_info = release_infos_by_tag[@tag].to_h
        sync_extension_version(release_info)
        tally_commits if @tag == "master"
      end
    end
    CompileExtensionStatus.call(
      extension: @extension, 
      worker: 'ExtractExtensionCollaboratorsWorker', 
      job_id: ExtractExtensionCollaboratorsWorker.perform_async(@extension.id)
    )
    # update license in case it has changed
    CompileExtensionStatus.call(
      extension: @extension, 
      worker: 'ExtractExtensionLicenseWorker', 
      job_id: ExtractExtensionLicenseWorker.perform_async(@extension.id)
    )
    perform_next
  end

  def logger
    if Rails.env.production?
      @logger ||= Logger.new(STDOUT)
    else 
      @logger ||= Logger.new("log/scan.log")
    end
  end

  private

  def sync_extension_version(release_info)
    checkout_correct_tag
    readme_body, readme_ext = fetch_readme
    logger.info "GOT README: #{readme_body}"
    version = ensure_updated_version(readme_body, readme_ext)
    set_compatible_platforms(version)
    set_last_commit(version)
    set_commit_count(version)
    scan_files(version)
    sync_release_info(version, release_info)
    check_for_overrides(version)
    PersistAssets.call(version: version)
    update_annotations(version)
    version.save
  end

  def perform_next
    if @tags.any?
      self.class.perform_async(@extension.id, @tags, @compatible_platforms, @release_infos_by_tag)
    end
  end

  def semver?
    return true if @tag == "master"

    begin
      tag = SemverNormalizer.call(@tag)
      # puts "Normalized Tag: #{tag}"
      Semverse::Version.new(tag)
      return true
    rescue Semverse::InvalidVersionFormat => error
      unless @errored_tags.include?(@tag)
        @errored_tags << @tag
        compilation_error = [@extension.compilation_error, error.message]
        @extension.update_column(:compilation_error, compilation_error.compact.join('; '))
        message = "#{@extension.lowercase_name} release is invalid: #{error.message}"
        logger.info message
      end
      return false
    end
  end

  def checkout_correct_tag
    @run.cmd("git checkout #{@tag}")
    @run.cmd("git pull origin #{@tag}")
  end

  def fetch_readme
    filename = @run.cmd("ls README*")
    logger.info filename.inspect

    if filename.present? 
      filename = filename.split("\n").first
      ext = extract_readme_file_extension(filename)
      body = @run.cmd("cat '#{filename}'")
      body = body.encode(Encoding.find('UTF-8'), {invalid: :replace, undef: :replace, replace: ''})
      return body, ext
    else
      return "There is no README file for this #{I18n.t('nouns.extension')}.", "txt"
    end
  end

  def check_for_overrides(version)
    return if version.blank? || version.config["overrides"].nil?
    overrides = version.config["overrides"][0]
    if overrides["readme_url"].present?
      override_readme(version, overrides["readme_url"])
    end
  end

  def override_readme(version, readme_url)

    message = []

    begin
      url = URI.parse(readme_url)
    rescue URI::Error => error
      logger.info "URI error: #{readme_url} - #{error.message}"
      return
    end

    readme_ext = File.extname(url.path).gsub(".", "")
    unless ExtensionVersion::MARKDOWN_EXTENSIONS.include?(readme_ext)
      message << "#{version.version} override readme_url is not a valid markdown file."
    end

    # get file contents
    begin
      file = url.open
    rescue OpenURI::HTTPError => error
      status = error.io.status
      message << "#{version.version} #{url.path} file read error: #{status[0]} - #{status[1]}"
      logger.info message.compact.join('; ')
      compilation_error = [version.compilation_error] + message
      version.update_column(:compilation_error, compilation_error.compact.join('; '))
      return
    end
    
    readme = file.read

    if readme.include?('!DOCTYPE html')
      message << "#{version.version} override readme is not valid markdown."
    end

    begin
      filter = HTML::Pipeline.new [
          HTML::Pipeline::MarkdownFilter,
        ], {gfm: true}
      filter.call(readme)
    rescue
      message << "#{version.version} override readme is not valid markdown."
    end

    if message.present?
      compilation_error = [version.compilation_error] + message
      version.update_column(:compilation_error, compilation_error.compact.join('; '))
    else

      readme = readme.encode(Encoding.find('UTF-8'), {invalid: :replace, undef: :replace, replace: ''})
      
      version.update(
        readme: readme,
        readme_extension: readme_ext
      )
      logger.info "OVERRIDE README: #{url.path}"
    end
  end

  def extract_readme_file_extension(filename)
    if match = filename.match(/\.[a-zA-Z0-9]+$/)
      match[0].gsub(".", "")
    else
      "txt"
    end
  end

  def ensure_updated_version(readme_body, readme_ext)
    yml_line_count = @run.cmd("find . -name '*.yml' -o -name '*.yaml' -print0 | xargs -0 wc -l").split("\n").last || ""
    rb_line_count = @run.cmd("find . -name '*.rb' -print0 | xargs -0 wc -l").split("\n").last || ""

    yml_line_count = yml_line_count.strip.to_i
    rb_line_count = rb_line_count.strip.to_i

    @extension.extension_versions.where(version: @tag).first_or_create!.tap do |version|
      version.update_attributes(
        readme: readme_body,
        readme_extension: readme_ext,
        yml_line_count: yml_line_count,
        rb_line_count: rb_line_count
      )
    end
  end

  def set_compatible_platforms(version)
    unless version.supported_platforms.any?
      version.supported_platform_ids = @compatible_platforms
    end
  rescue PG::UniqueViolation
  end

  def set_last_commit(version)
    commit = @run.cmd("git log -1").gsub(/^Merge: [^\n]+\n/, "")
    sha, author, date = *commit.split("\n")

    unless message = commit.split("\n\n").last
      # Empty repo; no commits
      return
    end

    message = message.gsub("\n", " ").strip
    sha = sha.gsub("commit ", "")
    date = Time.parse(date.gsub("Date:", "").strip)
    version.last_commit_sha = sha
    version.last_commit_at = date
    version.last_commit_string = message
    version.last_commit_url = version.extension.github_url + "/commit/#{sha}"
  end

  def set_commit_count(version)
    version.commit_count = @run.cmd("git shortlog | grep -E '^[ ]+\\w+' | wc -l").strip.to_i
    logger.info "COMMIT COUNT: #{version.commit_count}"
  end

  def scan_files(version)
    version.extension_version_content_items.destroy_all
    logger.info("SCANNING FILES")
    scan_config_yml_file(version)
    scan_yml_files(version)
    scan_class_dirs(version)
  end

  def sync_release_info(version, release_info)
    version.release_notes = release_info['body']
  end

  def scan_yml_files(version)
    @run.cmd("find . -name '*.yml' -o -name '*.yaml'").tap { |r| logger.info("YAML FILES: #{r.inspect}") }.split("\n").each do |path|
      logger.info("SCANNING: #{path}")
      body = @run.cmd("cat '#{path}'")
      path = path.gsub("./", "")

      type = if body["MiqReport"]
        "Report"
      elsif body["MiqPolicySet"]
        "Policy"
      elsif body["MiqAlert"]
        "Alert"
      elsif body["dialog_tabs"]
        "Dialog"
      elsif body["MiqWidget"]
        "Widget"
      elsif body["CustomButtonSet"]
        "Button Set"
      end

      next if type.nil?

      logger.info version.extension_version_content_items.where(path: path).first_or_create!(
        name: path.gsub(/.+\//, ""),
        item_type: type,
        github_url: version.extension.github_url + "/blob/#{version.version}/#{CGI.escape(path)}"
      ).inspect
    end
  end

  def scan_config_yml_file(version, system_command_runner=@run)
    compilation_result = CompileGithubExtensionVersionConfig.call(version: version, system_command_runner: system_command_runner)
    if compilation_result.success? && compilation_result.data_hash.present? && compilation_result.data_hash.is_a?(Hash)
      version.update_columns(
        config: compilation_result.data_hash,
        compilation_error: nil
      )
    elsif compilation_result.error.present?
      version.update_column(:compilation_error, compilation_result.error)
    else
      version.update_column(:compilation_error, "Compile Github Extension Version ID #{version.id} Config failed.")
    end
  end

  def scan_class_dirs(version)
    @run.cmd("find . -name '*.class'").tap { |r| logger.info("RB FILES: #{r.inspect}") }.split("\n").each do |path|
      logger.info("SCANNING: #{path}")
      logger.info version.extension_version_content_items.where(path: path).first_or_create!(
        name: path.gsub(/.+\//, ""),
        item_type: "Class",
        github_url: version.extension.github_url + "/blob/#{version.version}/#{path}"
      ).inspect
    end
  end

  def tally_commits
    commits = @run.cmd("git --no-pager log --format='%H|%ad'")

    commits.split("\n").each do |c|
      sha, date = c.split("|")

      CommitSha.transaction do
        if !CommitSha.where(sha: sha).first
          CommitSha.create(sha: sha)
          DailyMetric.increment(@extension.commit_daily_metric_key, 1, date.to_date)
        end
      end
    end
  end

  def update_annotations(version)
    config_hash = version.config
    if config_hash['annotations'].present?
      prefix = ExtensionVersion::ANNOTATION_PREFIX
      updated_annotations = {}
      config_hash['annotations'].each do |key, value|
        key = "#{prefix}.#{key}" unless key.start_with?(prefix)
        updated_annotations[key] = value
      end
      config_hash['annotations'] = updated_annotations
      version.update_column(:config, config_hash)
      version.update_column(:annotations, updated_annotations)
    end
  end
  
end<|MERGE_RESOLUTION|>--- conflicted
+++ resolved
@@ -1,28 +1,13 @@
 class SyncExtensionContentsAtVersionsWorker < ApplicationWorker
-<<<<<<< HEAD
-  
-=======
   include MarkdownHelper
 
-  def logger
-    if Rails.env.production?
-      @logger ||= Logger.new(STDOUT)
-    else 
-      @logger ||= Logger.new("log/scan.log")
-    end
-  end
-
->>>>>>> f03e89f9
   def perform(extension_id, tags, compatible_platforms = [], release_infos_by_tag = {})
 
     @extension = Extension.find_by(id: extension_id)
     raise RuntimeError.new("#{I18n.t('nouns.extension')} ID: #{extension_id.inspect} not found.") unless @extension
 
-<<<<<<< HEAD
     # puts "PERFORMING #{@extension.name}: #{tags.join(', ')}"
-=======
-    #puts "PERFORMING #{@extension.name}: #{tags.join(', ')}"
->>>>>>> f03e89f9
+
     logger.info("PERFORMING: #{@extension.inspect}, #{tags.inspect}, #{compatible_platforms.inspect}")
 
     @errored_tags = []
